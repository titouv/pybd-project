--- conflicted
+++ resolved
@@ -1,4 +1,5 @@
 import pandas as pd
+from dash import dcc, html, ALL, callback_context, dash
 from dash import dcc, html, ALL, callback_context, dash
 import dash.dependencies as ddep
 import dash_bootstrap_components as dbc
@@ -6,7 +7,9 @@
 import colorsys
 from enum import Enum
 import random
-
+import random
+
+from app import app, db
 from app import app, db
 
 theme = {
@@ -22,47 +25,6 @@
     "text": "#212529",  # Text color
 }
 
-<<<<<<< HEAD
-=======
-
-# Replace mock data with database query
-def get_stock_data():
-    companies = db.df_query(
-        """
-        SELECT 
-            c.id as cid, 
-            c.name as company, 
-            c.symbol as symbol,  -- Add this line
-            ds.date as date,
-            ds.open as open, 
-            ds.close as close, 
-            ds.high as high, 
-            ds.low as low,
-            ds.volume as volume, 
-            ds.mean as value,
-            ds.close as close_value
-        FROM companies c
-        JOIN daystocks ds ON c.id = ds.cid
-        ORDER BY ds.date DESC
-        """
-    )
-    companies["date"] = pd.to_datetime(companies["date"], utc=True)
-    companies = companies.rename(
-        columns={
-            "company": "Company",
-            "symbol": "Symbol",  # Add this line
-            "date": "Date",
-            "open": "Open",
-            "close": "Close",
-            "high": "High",
-            "low": "Low",
-            "volume": "Volume",
-            "value": "Value",
-            "close_value": "CloseValue",
-        }
-    )
-    return companies
->>>>>>> 0fda8b70
 
 def get_stock_data():
     companies = db.df_query(
@@ -101,24 +63,15 @@
     )
     return companies
 
-<<<<<<< HEAD
-
-=======
-# Define Stability Levels with Corresponding Colors
->>>>>>> 0fda8b70
+
 class StabilityLevel(Enum):
     STABLE = {"label": "Stable", "color": "green"}
     SLIGHTLY_UNSTABLE = {"label": "Slightly Unstable", "color": "orange"}
     HIGHLY_UNSTABLE = {"label": "Highly Unstable", "color": "red"}
 
 
-<<<<<<< HEAD
 stable_threshold = 0.02  # < 2% daily stddev
 slightly_unstable_threshold = 0.05  # < 5% daily stddev
-=======
-stable_threshold = 0.02  # < 5% daily stddev
-slightly_unstable_threshold = 0.05  # < 10% daily stddev
->>>>>>> 0fda8b70
 
 
 def risk_level_from_vol(vol):
@@ -141,10 +94,6 @@
 
 # Generate random colors for companies
 def generate_color_mapping(companies):
-<<<<<<< HEAD
-=======
-    """Generate vivid colors for companies."""
->>>>>>> 0fda8b70
     random.seed(69)  # Set seed for reproducibility
     colors = []
     for _ in companies:  # low ranges for darker colors
@@ -174,10 +123,6 @@
 
 # Update the calculate_bollinger_bands function to use rolling window
 def calculate_bollinger_bands(df, num_std=2, window=20):
-<<<<<<< HEAD
-=======
-    """Calculate Bollinger Bands using a rolling window."""
->>>>>>> 0fda8b70
     # Ensure data is sorted chronologically
     df = df.sort_values("Date").copy()
 
@@ -222,24 +167,34 @@
     id="date-range-store",
     data={"start_date": df["Date"].min(), "end_date": df["Date"].max()},
 )
+xaxis_range_store = dcc.Store(id="xaxis-range-store", data=None)
+date_range_store = dcc.Store(
+    id="date-range-store",
+    data={"start_date": df["Date"].min(), "end_date": df["Date"].max()},
+)
 
 # Wrapping main content in cards
 tab1_layout = html.Div(
     [
         bollinger_state_store,
+        xaxis_range_store,
+        date_range_store,
         xaxis_range_store,
         date_range_store,
         dbc.Card(
             dbc.CardBody(
                 [
                     # Controls: Timeframe, Chart Type, and Bollinger Window
+                    # Controls: Timeframe, Chart Type, and Bollinger Window
                     html.Div(
                         [
+                            # Timeframe Selector
                             # Timeframe Selector
                             html.Div(
                                 [
                                     html.H5(
                                         "Select Timeframe",
+                                        style={"marginBottom": "10px"},
                                         style={"marginBottom": "10px"},
                                     ),
                                     dcc.DatePickerRange(
@@ -248,6 +203,8 @@
                                         max_date_allowed=df["Date"].max(),
                                         start_date=df["Date"].min(),
                                         end_date=df["Date"].max(),
+                                        display_format="YYYY-MM-DD",
+                                        style={"width": "300px"},
                                         display_format="YYYY-MM-DD",
                                         style={"width": "300px"},
                                     ),
@@ -311,11 +268,7 @@
                                             "placement": "bottom",
                                             "always_visible": True,
                                         },
-<<<<<<< HEAD
                                         className="bollinger-slider",
-=======
-                                        className="bollinger-slider",  # Use a CSS class for styling
->>>>>>> 0fda8b70
                                     ),
                                 ],
                             ),
@@ -323,6 +276,7 @@
                         style={
                             "display": "flex",
                             "alignItems": "center",
+                            "justifyContent": "space-between",
                             "justifyContent": "space-between",
                             "marginBottom": "20px",
                         },
@@ -372,6 +326,13 @@
                                             for _, row in df.drop_duplicates(
                                                 "Company"
                                             ).iterrows()
+                                            {
+                                                "label": row["CompanyDisplay"],
+                                                "value": row["Company"],
+                                            }
+                                            for _, row in df.drop_duplicates(
+                                                "Company"
+                                            ).iterrows()
                                         ],
                                         value=[],
                                         multi=True,
@@ -399,6 +360,7 @@
         footer,
     ],
     style={"backgroundColor": theme["background"], "padding": "0px"},
+    style={"backgroundColor": theme["background"], "padding": "0px"},
 )
 
 
@@ -417,11 +379,7 @@
         ddep.Input("date-picker", "end_date"),
         ddep.Input({"type": "bollinger-checkbox", "index": ALL}, "value"),
         ddep.Input("bollinger-state-store", "data"),
-<<<<<<< HEAD
         ddep.Input("bollinger-window-slider", "value"),
-=======
-        ddep.Input("bollinger-window-slider", "value"),  # Add this input
->>>>>>> 0fda8b70
     ],
     [
         ddep.State({"type": "bollinger-checkbox", "index": ALL}, "id"),
@@ -436,12 +394,9 @@
     end_date,
     bollinger_values,
     bollinger_state,
-<<<<<<< HEAD
     window_size,
-=======
-    window_size,  # Add this parameter
->>>>>>> 0fda8b70
     checkbox_ids,
+    xaxis_range,
     xaxis_range,
 ):
     print("Callback triggered!")
@@ -500,11 +455,7 @@
         ]
         .sort_values(["Company", "Date"])
         .copy()
-<<<<<<< HEAD
     )
-=======
-    )  # <-- Add .copy() here
->>>>>>> 0fda8b70
 
     filtered_df["Return"] = filtered_df.groupby("Company")["Close"].pct_change()
     volatility = filtered_df.groupby("Company")["Return"].std()
@@ -552,6 +503,9 @@
 
     for company in selected_companies:
         company_data = filtered_df[filtered_df["Company"] == company]
+        company_display = df[df["Company"] == company]["CompanyDisplay"].iloc[0]
+
+        # Main price trace
         company_display = df[df["Company"] == company]["CompanyDisplay"].iloc[0]
 
         # Main price trace
@@ -846,11 +800,7 @@
             table_rows.append(
                 html.Div(
                     [
-<<<<<<< HEAD
                         # Stability
-=======
-                        # Stability with colorful badge
->>>>>>> 0fda8b70
                         html.Div(
                             html.Span(
                                 stability.value["label"],
